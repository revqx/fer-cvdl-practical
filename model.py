--- conflicted
+++ resolved
@@ -179,7 +179,6 @@
         x = self.fc2(x)
 
         return x
-<<<<<<< HEAD
     
 
 class CustomEmotionModel_5(nn.Module):
@@ -210,10 +209,7 @@
 
 
         return x
-  
-=======
-
->>>>>>> 13a2bb4b
+
 
 MODELS = {
     'LeNet': LeNet,
