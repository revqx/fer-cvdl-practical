--- conflicted
+++ resolved
@@ -138,20 +138,6 @@
     return block
 
 
-def _create_conv_block_4(in_channels, out_channels, pool=True):
-    block = nn.Sequential(
-        nn.Conv2d(in_channels, out_channels, kernel_size=3, stride=1, padding=1),
-        nn.ReLU(inplace=True),
-        nn.Conv2d(out_channels, out_channels, kernel_size=3, stride=1, padding=1),
-        nn.ReLU(inplace=True)
-    )
-
-    if pool:
-        block.append(nn.MaxPool2d(kernel_size=2, stride=2))
-
-    return block
-
-
 class CustomEmotionModel3(nn.Module):
     def __init__(self, num_classes=6, **kwargs):
         super(CustomEmotionModel3, self).__init__()
@@ -266,7 +252,7 @@
         x = self.fc1(x)
 
         return x
-    
+
 
 class CustomEmotionModel6(nn.Module):
     def __init__(self, num_classes=6, **kwargs):
@@ -292,30 +278,6 @@
         return x
 
 
-class Apron(nn.Module):
-    def __init__(self, num_classes=6, **kwargs):
-        super(Apron, self).__init__()
-
-        self.conv_block1 = _create_conv_block_4(3, 32)
-        self.conv_block2 = _create_conv_block_4(32, 64)
-        self.conv_block3 = _create_conv_block_4(64, 128,
-                                                pool=False)
-
-        self.avgpool = nn.AdaptiveAvgPool2d((1, 1))
-        self.flatten = nn.Flatten()
-        self.fc1 = nn.Linear(128, num_classes)
-
-    def forward(self, x):
-        x = self.conv_block1(x)
-        x = self.conv_block2(x)
-        x = self.conv_block3(x)
-        x = self.avgpool(x)
-        x = self.flatten(x)
-        x = self.fc1(x)
-
-        return x
-
-
 class CustomEmotionModel7(nn.Module):
     def __init__(self, num_classes=6, **kwargs):
         super(CustomEmotionModel7, self).__init__()
@@ -337,7 +299,7 @@
         x = self.fc1(x)
 
         return x
-    
+
 
 class ConvModel1(nn.Module):
     def __init__(self, distribution=False, num_classes=6, **kwargs):
@@ -350,7 +312,7 @@
         self.conv_block3 = _create_conv_block_4(64, 128, pool=False)
 
         self.avgpool = nn.AdaptiveAvgPool2d((1, 1))
-        self.flatten = nn.Flatten() 
+        self.flatten = nn.Flatten()
         self.fc1 = nn.Linear(128, num_classes)
 
     def forward(self, x):
@@ -365,7 +327,6 @@
             return x2
         else:
             return x
-
 
 
 class DynamicModel(nn.Module):
@@ -425,15 +386,8 @@
     "CustomEmotionModel3": CustomEmotionModel3,
     "CustomEmotionModel4": CustomEmotionModel4,
     "CustomEmotionModel5": CustomEmotionModel5,
-<<<<<<< HEAD
-    "CustomEmotionModel7": CustomEmotionModel3,
-    "Apron": Apron,
-    "MobileNetV2": MobileNetV2
-=======
-    "CustomEmotionModel6": CustomEmotionModel7,
-    "CustomEmotionModel7": CustomEmotionModel6,
+    "CustomEmotionModel6": CustomEmotionModel6,
+    "CustomEmotionModel7": CustomEmotionModel7,
     "MobileNetV2": MobileNetV2,
-    "CustomEmotionModel_3": CustomEmotionModel3,
     "ConvModel1": ConvModel1
->>>>>>> 8b02732e
 }