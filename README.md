--- conflicted
+++ resolved
@@ -95,9 +95,6 @@
 Optional Arguments:
 
 - `<count>` number of runs to be performed on the sweep
-<<<<<<< HEAD
-- sweep config to be defined in `sweep.py`
-=======
 - `<sweep-id>` sweep id
 - sweep config to be defined in `sweep.py`
 
@@ -122,5 +119,4 @@
 Optional arguments:
 
 - `<data_path>` path to the data to be get the true value distributions from, default set to validation set (see `.env`)
-- `<output_path>` path for distributions and plots to be saved, default set to activation_values (see `.env`)
->>>>>>> 8b02732e
+- `<output_path>` path for distributions and plots to be saved, default set to activation_values (see `.env`)